{
  "repository": {},
  "license": "MIT",
  "scripts": {
    "build-dev": "brunch build",
    "deploy": "brunch build --production",
    "test": "mocha --reporter spec",
    "watch": "brunch watch --stdin"
  },
  "dependencies": {
    "babel-register": "^6.26.0",
    "phoenix": "file:../deps/phoenix",
    "phoenix_html": "file:../deps/phoenix_html"
  },
  "devDependencies": {
    "babel-brunch": "^7.0.1",
    "bootstrap-sass": "^3.4.1",
    "brunch": "^2.10.17",
    "clean-css-brunch": "^2.10.0",
    "copycat-brunch": "https://github.com/cmelgarejo/copycat-brunch",
<<<<<<< HEAD
    "mocha": "^6.1.4",
    "sass-brunch": "^2.10.7",
=======
    "mocha": "^5.2.0",
    "sass-brunch": "^2.10.8",
>>>>>>> c6f7bd66
    "typescript-brunch": "^2.3.0",
    "uglify-js-brunch": "^2.10.0"
  }
}<|MERGE_RESOLUTION|>--- conflicted
+++ resolved
@@ -18,13 +18,8 @@
     "brunch": "^2.10.17",
     "clean-css-brunch": "^2.10.0",
     "copycat-brunch": "https://github.com/cmelgarejo/copycat-brunch",
-<<<<<<< HEAD
     "mocha": "^6.1.4",
-    "sass-brunch": "^2.10.7",
-=======
-    "mocha": "^5.2.0",
     "sass-brunch": "^2.10.8",
->>>>>>> c6f7bd66
     "typescript-brunch": "^2.3.0",
     "uglify-js-brunch": "^2.10.0"
   }
